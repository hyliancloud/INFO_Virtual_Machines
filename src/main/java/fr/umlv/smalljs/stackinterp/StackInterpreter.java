package fr.umlv.smalljs.stackinterp;

import static fr.umlv.smalljs.rt.JSObject.UNDEFINED;
import static fr.umlv.smalljs.stackinterp.TagValues.*;

import java.io.PrintStream;
import java.util.Arrays;
import java.util.Collections;
import java.util.Optional;
import java.util.stream.Collectors;

import fr.umlv.smalljs.ast.Script;
import fr.umlv.smalljs.rt.Failure;
import fr.umlv.smalljs.rt.JSObject;

public class StackInterpreter {
	private static void push(int[] stack, int sp, int value) {
		stack[sp] = value;
	}

	private static int pop(int[] stack, int sp) {
		return stack[sp];
	}

	private static int peek(int[] stack, int sp) {
		return stack[sp - 1];
	}

	private static void store(int[] stack, int bp, int offset, int value) {
		stack[bp + offset] = value;
	}

	private static int load(int[] stack, int bp, int offset) {
		return stack[bp + offset];
	}

	private static void dumpStack(String message, int[] stack, int sp, int bp, Dictionary dict, int[] heap) {
		System.err.println(message);
		for (var i = sp - 1; i >= 0; i = i - 1) {
			var value = stack[i];
			try {
				System.err.println(((i == bp) ? "->" : "  ") + value + " " + decodeAnyValue(value, dict, heap));
			} catch (IndexOutOfBoundsException | ClassCastException e) {
				System.err.println(((i == bp) ? "->" : "  ") + value + " (can't decode)");
			}
		}
		System.err.println();
	}

	private static void dumpHeap(String message, int[] heap, int hp, Dictionary dict) {
		System.err.println(message);
		for (var i = 0; i < hp; i++) {
			var value = heap[i];
			try {
				System.err.println(i + ": " + value + " " + decodeAnyValue(value, dict, heap));
			} catch (IndexOutOfBoundsException | ClassCastException e) {
				System.err.println(i + ": " + value + " (can't decode)");
			}
		}
		System.err.println();
	}

	private static final int GC_OFFSET = 1;
	private static final int GC_MARK = -1;
	private static final int GC_EMPTY = -2;

	private static final int BP_OFFSET = 0;
	private static final int PC_OFFSET = 1;
	private static final int FUN_OFFSET = 2;
	private static final int ACTIVATION_SIZE = 3;

	private static final int RECEIVER_BASE_ARG_OFFSET = -1;
	private static final int QUALIFIER_BASE_ARG_OFFSET = -2;

	private static final int FUNCALL_PREFIX = 2;

    private static void printStackTrace(JSObject function, int[] stack, int bp) {

        System.out.println(bp);
        // zone d'activation : au dessus des variables locales (code.getSlotCount) depuis le Base Pointer (bp)
        if(bp == 0) {
            return;
        }

        Code code = (Code) function.lookup("__code__");
        int numberOfArgs = code.slotCount();
        String functionName = function.getName();

        System.out.println("coucou la street" + functionName);

        printStackTrace(function, stack, bp+numberOfArgs+BP_OFFSET);
    }

	public static Object execute(JSObject function, Dictionary dict, JSObject globalEnv) {
		var stack = new int[96 /* 4096 */];
		var heap = new int[96 /* 4096 */];
		var code = (Code) function.lookup("__code__");
		var instrs = code.instrs();

		var undefined = encodeDictObject(UNDEFINED, dict);

		var hp = 0; // heap pointer
		var pc = 0; // instruction pointer
		var bp = 0; // base pointer
		var sp = bp + code.slotCount() + ACTIVATION_SIZE; // stack pointer

		// initialize all local variables
		for (var i = 0; i < code.slotCount(); i++) {
			stack[i] = undefined;
		}

		for (;;) {

			switch (instrs[pc++]) {
				case Instructions.CONST -> {
					// push constant from the instruction to the stack
					push(stack, sp++, instrs[pc++]);
				}
				case Instructions.LOOKUP -> {
					// decode the name from the instructions
					String name = (String) decodeDictObject(instrs[pc++], dict);
					// lookup the name and push as any value
					push(stack, sp++, encodeAnyValue(globalEnv.lookup(name), dict));
				}
				case Instructions.REGISTER -> {
					// decode the name from the instructions
					String name = (String) decodeDictObject(instrs[pc++], dict);
					// pop the value from the stack and decode it
					Object value = decodeAnyValue(pop(stack, --sp), dict, heap);
					// register it in the global environment
					 globalEnv.register(name, value);
				}
				case Instructions.LOAD -> {
					var offset = instrs[pc++];
					// load value from the local slots
					int value = load(stack, bp, offset);
					// push it to the top of the stack
					push(stack, sp++, value);
				}
				case Instructions.STORE -> {
					// slot number
					var offset = instrs[pc++];
					// pop value from the stack
					var value = pop(stack, --sp);
					// store it in the local slots
					store(stack, bp, offset, value);
				}
				case Instructions.DUP -> {
					// get value on top of the stack
					var value = peek(stack, sp);
					// push it on top of the stack
					push(stack, sp++, value);
				}
				case Instructions.POP -> {
					// adjust the stack pointer
					--sp;
				}
				case Instructions.SWAP -> {
					// pop first value from the stack
					var value1 = pop(stack, --sp);
					// pop second value from the stack
					var value2 = pop(stack, --sp);
					// push first value on top of the stack
					push(stack, sp++, value1);
					// push second value on top of the stack
					push(stack, sp++, value2);
				}
				case Instructions.FUNCALL -> {
					// DEBUG
					 //dumpStack(">start funcall dump", stack, sp, bp, dict, heap);
					 //System.err.println("bp = " + bp + "\tsp = " + sp);

					// find argument count
					var argumentCount = instrs[pc++];
					// find baseArg
					var baseArg = sp - argumentCount;
					// stack[baseArg] is the first argument
					// stack[baseArg + RECEIVER_BASE_ARG_OFFSET] is the receiver
					// stack[baseArg + QUALIFIER_BASE_ARG_OFFSET] is the qualifier (aka the function)

					// decode qualifier
					var qualifierValue = stack[baseArg + QUALIFIER_BASE_ARG_OFFSET];
					var newFunction = (JSObject) decodeDictObject(qualifierValue, dict);

//					{ // DEBUG
//						var receiver = decodeAnyValue(stack[baseArg + RECEIVER_BASE_ARG_OFFSET], dict, heap);
//						var args = new Object[argumentCount];
//						for (var i = 0; i < argumentCount; i++) {
//							args[i] = decodeAnyValue(stack[baseArg + i], dict, heap);
//						}
//						System.err.println("funcall " + newFunction.getName() + " with " + receiver + " " + Arrays.toString(args));
//					}

					// check if the function contains a code attribute
					var maybeCode = newFunction.lookup("__code__");
					if (maybeCode == UNDEFINED) { // native call !
						// decode receiver
						var receiverValue = stack[baseArg + RECEIVER_BASE_ARG_OFFSET];
						var receiver = decodeAnyValue(receiverValue, dict, heap);
						// decode arguments
						var args = new Object[argumentCount];
						for (var i = 0; i < argumentCount; i++) {
							args[i] = decodeAnyValue(stack[baseArg + i], dict, heap);
						}

						 System.err.println("call native " + newFunction.getName() + " with " +
						 receiver + " " + java.util.Arrays.toString(args));

						// call native function
						var result = encodeAnyValue(newFunction.invoke(receiver, args), dict);

						// fixup sp
						sp = baseArg - FUNCALL_PREFIX;

						// push return value
						push(stack, sp++, result);
						continue;
					}

					// initialize new code
					code = (Code) maybeCode;
					// check number of arguments
					if (code.parameterCount() != argumentCount + 1/* this */) {
						throw new Failure("wrong number of arguments for " + newFunction.getName() + " expected "
								+ (code.parameterCount() - 1) + " but was " + argumentCount);
					}

					// save bp/pc/code in activation zone
					// stack[activation + offset] = ??
					var activation = baseArg - 1  + code.slotCount();
					stack[activation + BP_OFFSET] = bp;
					stack[activation + PC_OFFSET] = pc;
					stack[activation + FUN_OFFSET] = encodeDictObject(function, dict);

					// initialize pc, bp and sp
					pc = 0;
					bp = baseArg - 1;
					sp = activation + ACTIVATION_SIZE;

					// initialize all locals that are not parameters
					for (var i = bp + code.parameterCount(); i < bp + code.slotCount(); i++) {
						stack[i] = undefined;
					}

					// initialize function and instrs of the new function
					function = newFunction;
					instrs = code.instrs();

					// DEBUG
					//dumpStack(">end funcall dump", stack, sp, bp, dict, heap);
				}
				case Instructions.RET -> {
					// DEBUG
					//dumpStack("> start ret dump", stack, sp, bp, dict, heap);

					// get the return value from the top of the stack
					var result = pop(stack, --sp);

					//System.err.println("ret " + decodeAnyValue(result, dict, heap));

					// find activation and restore pc
					var activation = bp + code.slotCount(); // slotCount = size of activation data
					pc = stack[activation + PC_OFFSET]; // we get pc from activation (fn -> bp -> sp)
					if (pc == 0) {
						// end of the interpreter
						return decodeAnyValue(result, dict, heap);
					}
					// restore sp, function and bp
					sp = bp - 1;
					function = (JSObject) decodeDictObject(stack[activation + FUN_OFFSET], dict);
					bp = stack[activation + BP_OFFSET];
					// restore code and instrs
					code = (Code) function.lookup("__code__");
					instrs = code.instrs();
					// push return value
					push(stack, sp++, result);

					// DEBUG
					//dumpStack("> end ret dump", stack, sp, bp, dict, heap);
				}
				case Instructions.GOTO -> {
					// change the program counter to the label
					pc = instrs[pc++];
				}
				case Instructions.JUMP_IF_FALSE -> {
					// get the label
					var label = instrs[pc++];
					// get the value on top of the stack
					var condition = pop(stack, --sp);
					// if condition is false change the program counter to the label
					if (condition == TagValues.FALSE) {
						pc = label;
					}
				}
				case Instructions.NEW -> {
<<<<<<< HEAD
					//throw new UnsupportedOperationException("TODO NEW");
					// get the class from the instructions
					var vClass = instrs[pc++];
					var clazz = (JSObject) decodeDictObject(pc++, dict);

					// out of memory ?
					if (hp + OBJECT_HEADER_SIZE + clazz.length() >= heap.length) {
						dumpHeap("before GC ", heap, hp, dict);

						throw new UnsupportedOperationException("TODO !!! GC !!!");
=======
					// get the class from the instructions
                    var vClass = instrs[pc++];
                    var clazz = (JSObject) decodeDictObject(vClass, dict);

					// out of memory ?
					if (hp + OBJECT_HEADER_SIZE + clazz.length() >= heap.length) {
						//dumpHeap("before GC ", heap, hp, dict);

						printStackTrace(function, stack, bp);
>>>>>>> d35acc6f

						//throw new UnsupportedOperationException("TODO !!! GC !!!");
						//dumpHeap("after GC ", heap, hp, dict);
					}
<<<<<<< HEAD

					var ref = hp;

					// write the class on heap
					heap[ref] =
					// write the empty GC mark
					heap[ref + GC_OFFSET] = GC_EMPTY;
					// get all fields values from the stack and write them on heap
					var baseArg = ...;
=======
					var ref = hp;
					// write the class on heap
                    heap[ref] = encodeDictObject(clazz, dict);
					// write the empty GC mark
					heap[ref + GC_OFFSET] = GC_EMPTY;
					// get all fields values from the stack and write them on heap
					var baseArg = sp - clazz.length();
>>>>>>> d35acc6f
					for (var i = 0; i < clazz.length(); i++) {
						heap[ref + OBJECT_HEADER_SIZE + i] = stack[baseArg + i];
					}
					// adjust stack pointer and heap pointer
<<<<<<< HEAD
					sp = ...
					hp += ...

					// push the reference on top of the stack
					push(...);
=======
					sp = baseArg;
					hp += clazz.length() + OBJECT_HEADER_SIZE;
					// push the reference on top of the stack
					push(stack, sp++, ref);
>>>>>>> d35acc6f
				}

				case Instructions.GET -> {
					// get field name from the instructions
					var fieldName = (String) decodeDictObject(instrs[pc++], dict);
					// get reference from the top of the stack
					var ref = decodeReference(pop(stack, --sp));
					// get class on heap from the reference
					var vClass = heap[ref];
					// get JSObject from class
					var clazz = (JSObject) decodeDictObject(vClass, dict);
					// get field slot from JSObject
					var slot = clazz.lookup(fieldName);
					if (slot == UNDEFINED) {
						// no slot, push undefined
						push(stack, sp++, undefined);
						continue;
					}
					// push field value on top of the stack
					push(stack, sp++, heap[ref+OBJECT_HEADER_SIZE+(Integer)slot]);
				}
				case Instructions.PUT -> {
					// get field name from the instructions
                    var fieldName = (String) decodeDictObject(instrs[pc++], dict);
					// get new value from the top of the stack
					var value = pop(stack, --sp);
					// get reference from the top of the stack
                    var ref = decodeReference(pop(stack, --sp));
					// get class on heap from the reference
					var vClass = heap[ref];
					// get JSObject from class
					var clazz = (JSObject) decodeDictObject(vClass, dict);
					// get field slot from JSObject
					var slot = clazz.lookup(fieldName);
					if (slot == UNDEFINED) {
						throw new Failure("invalid field " + fieldName);
					}
					// store field value from the top of the stack on heap
					heap[ref+OBJECT_HEADER_SIZE+(Integer)slot] = value;
				}
				case Instructions.PRINT -> {
					// pop the value on top of the stack
					var result = pop(stack, --sp);
					// decode the value
					var value = decodeAnyValue(result, dict, heap);
					// find "print" in the global environment
					var print = (JSObject) globalEnv.lookup("print");
					// invoke it
					print.invoke(UNDEFINED, new Object[]{ value });
					// push undefined on the stack
					push(stack, sp++, undefined);
				}
				default -> throw new AssertionError("unknown instruction " + instrs[pc - 1]);
			}
		}
	}



	public static JSObject createGlobalEnv(PrintStream outStream) {
		JSObject globalEnv = JSObject.newEnv(null);
		globalEnv.register("global", globalEnv);
		globalEnv.register("print", JSObject.newFunction("print", (self, receiver, args) -> {
			System.err.println("print called with " + Arrays.toString(args));
			outStream.println(Arrays.stream(args).map(Object::toString).collect(Collectors.joining(" ")));
			return UNDEFINED;
		}));
		globalEnv.register("+", JSObject.newFunction("+", (self, receiver, args) -> (Integer) args[0] + (Integer) args[1]));
		globalEnv.register("-", JSObject.newFunction("-", (self, receiver, args) -> (Integer) args[0] - (Integer) args[1]));
		globalEnv.register("/", JSObject.newFunction("/", (self, receiver, args) -> (Integer) args[0] / (Integer) args[1]));
		globalEnv.register("*", JSObject.newFunction("*", (self, receiver, args) -> (Integer) args[0] * (Integer) args[1]));
		globalEnv.register("%", JSObject.newFunction("%", (self, receiver, args) -> (Integer) args[0] * (Integer) args[1]));

		globalEnv.register("==", JSObject.newFunction("==", (self, receiver, args) -> args[0].equals(args[1]) ? 1 : 0));
		globalEnv.register("!=", JSObject.newFunction("!=", (self, receiver, args) -> !args[0].equals(args[1]) ? 1 : 0));
		globalEnv.register("<", JSObject.newFunction("<",
				(self, receiver, args) -> (((Comparable<Object>) args[0]).compareTo(args[1]) < 0) ? 1 : 0));
		globalEnv.register("<=", JSObject.newFunction("<=",
				(self, receiver, args) -> (((Comparable<Object>) args[0]).compareTo(args[1]) <= 0) ? 1 : 0));
		globalEnv.register(">", JSObject.newFunction(">",
				(self, receiver, args) -> (((Comparable<Object>) args[0]).compareTo(args[1]) > 0) ? 1 : 0));
		globalEnv.register(">=", JSObject.newFunction(">=",
				(self, receiver, args) -> (((Comparable<Object>) args[0]).compareTo(args[1]) >= 0) ? 1 : 0));

		return globalEnv;
	}

	public static void interpret(Script script, PrintStream outStream) {
		JSObject globalEnv = createGlobalEnv(outStream);
		var body = script.body();
		var function = InstrRewriter.createFunction(Optional.of("main"), Collections.emptyList(), body, new Dictionary(),
				globalEnv);
		function.invoke(UNDEFINED, new Object[0]);
	}
}<|MERGE_RESOLUTION|>--- conflicted
+++ resolved
@@ -293,18 +293,6 @@
 					}
 				}
 				case Instructions.NEW -> {
-<<<<<<< HEAD
-					//throw new UnsupportedOperationException("TODO NEW");
-					// get the class from the instructions
-					var vClass = instrs[pc++];
-					var clazz = (JSObject) decodeDictObject(pc++, dict);
-
-					// out of memory ?
-					if (hp + OBJECT_HEADER_SIZE + clazz.length() >= heap.length) {
-						dumpHeap("before GC ", heap, hp, dict);
-
-						throw new UnsupportedOperationException("TODO !!! GC !!!");
-=======
 					// get the class from the instructions
                     var vClass = instrs[pc++];
                     var clazz = (JSObject) decodeDictObject(vClass, dict);
@@ -314,22 +302,11 @@
 						//dumpHeap("before GC ", heap, hp, dict);
 
 						printStackTrace(function, stack, bp);
->>>>>>> d35acc6f
 
 						//throw new UnsupportedOperationException("TODO !!! GC !!!");
 						//dumpHeap("after GC ", heap, hp, dict);
 					}
-<<<<<<< HEAD
-
-					var ref = hp;
-
-					// write the class on heap
-					heap[ref] =
-					// write the empty GC mark
-					heap[ref + GC_OFFSET] = GC_EMPTY;
-					// get all fields values from the stack and write them on heap
-					var baseArg = ...;
-=======
+
 					var ref = hp;
 					// write the class on heap
                     heap[ref] = encodeDictObject(clazz, dict);
@@ -337,23 +314,16 @@
 					heap[ref + GC_OFFSET] = GC_EMPTY;
 					// get all fields values from the stack and write them on heap
 					var baseArg = sp - clazz.length();
->>>>>>> d35acc6f
+
 					for (var i = 0; i < clazz.length(); i++) {
 						heap[ref + OBJECT_HEADER_SIZE + i] = stack[baseArg + i];
 					}
 					// adjust stack pointer and heap pointer
-<<<<<<< HEAD
-					sp = ...
-					hp += ...
-
-					// push the reference on top of the stack
-					push(...);
-=======
+
 					sp = baseArg;
 					hp += clazz.length() + OBJECT_HEADER_SIZE;
 					// push the reference on top of the stack
 					push(stack, sp++, ref);
->>>>>>> d35acc6f
 				}
 
 				case Instructions.GET -> {
