    package fr.umlv.smalljs.stackinterp;

    import fr.umlv.smalljs.rt.Failure;
    import fr.umlv.smalljs.rt.JSObject;
    import org.junit.jupiter.api.Tag;
    import org.junit.jupiter.api.Test;

    import java.io.ByteArrayOutputStream;
    import java.io.PrintStream;
    import java.nio.charset.StandardCharsets;

    import static fr.umlv.smalljs.rt.JSObject.UNDEFINED;
    import static fr.umlv.smalljs.stackinterp.Instructions.*;
    import static fr.umlv.smalljs.stackinterp.TagValues.encodeDictObject;
    import static fr.umlv.smalljs.stackinterp.TagValues.encodeSmallInt;
    import static org.junit.jupiter.api.Assertions.assertEquals;
    import static org.junit.jupiter.api.Assertions.assertThrows;

    @SuppressWarnings("static-method")
    public class StackInterpreterInstrTests {
        private static JSObject newFunction(String name, Code code) {
        var fun = JSObject.newFunction(name, (self, receiver, args) -> {
                  throw new Failure("native call not supported");
            }
        );
        fun.register("__code__", code);
        return fun;
      }
      private static String execute(Code mainCode, Dictionary dict) {
        var outStream = new ByteArrayOutputStream(8192);
        var globalEnv = StackInterpreter.createGlobalEnv(new PrintStream(outStream));
        var mainFun = newFunction("main", mainCode);
        globalEnv.register("main", mainFun);
        StackInterpreter.execute(mainFun, dict, globalEnv);
        return outStream.toString(StandardCharsets.UTF_8).replace("\r\n", "\n");
      }


        @Tag("Q2") @Test
        public void helloString() {
        // "hello"
        var dict = new Dictionary();
        int[] instrs = {
            CONST, encodeDictObject("hello", dict),
            RET
        };
        assertEquals("", execute(new Code(instrs, 1, 1), dict));
        }

      @Tag("Q3") @Test
      public void integer3() {
        // 3
        var dict = new Dictionary();
        int[] instrs = {
            CONST, encodeSmallInt(3),
            RET
        };
        assertEquals("", execute(new Code(instrs, 1, 1), dict));
      }

      @Tag("Q4") @Test
      public void print3() {
        // print(3)
      	var dict = new Dictionary();
      	int[] instrs = {
      		CONST, encodeSmallInt(3),
      		PRINT,
      		RET
      	};
        assertEquals("3\n", execute(new Code(instrs, 1, 1), dict));
      }
      @Tag("Q4") @Test
      // print("hello")
      public void printHello() {
      	var dict = new Dictionary();
      	int[] instrs = {
      		CONST, encodeDictObject("hello", dict),
      		PRINT,
      		RET
      	};
        assertEquals("hello\n", execute(new Code(instrs, 1, 1), dict));
      }

      @Tag("Q5") @Test
      public void nativePrintHello() {
      	// print("hello")
      	var dict = new Dictionary();
      	int[] instrs = {
      		LOOKUP, encodeDictObject("print", dict),
      		CONST, encodeDictObject(UNDEFINED, dict),
      		CONST, encodeDictObject("hello", dict),
      		FUNCALL, 1,
      		RET
      	};
        assertEquals("hello\n", execute(new Code(instrs, 1, 1), dict));
      }
      @Tag("Q5") @Test
      public void nativePrint3() {
        // print(3)
      	var dict = new Dictionary();
      	int[] instrs = {
      			LOOKUP, encodeDictObject("print", dict),
        		CONST, encodeDictObject(UNDEFINED, dict),
        		CONST, encodeSmallInt(3),
        		FUNCALL, 1,
        		RET
      	};
        assertEquals("3\n", execute(new Code(instrs, 1, 1), dict));
      }

      @Tag("Q6") @Test
      public void printOperationAdd() {
      	// print(3 + 2)
      	var dict = new Dictionary();
      	int[] instrs = {
      			LOOKUP, encodeDictObject("+", dict),
        		CONST, encodeDictObject(UNDEFINED, dict),
        		CONST, encodeSmallInt(3),
        		CONST, encodeSmallInt(2),
        		FUNCALL, 2,
        		PRINT,
        		RET
      	};
        assertEquals("5\n", execute(new Code(instrs, 1, 1), dict));
      }
      @Tag("Q6") @Test
      public void printOperationSub() {
        // print(3 - 2)
      	var dict = new Dictionary();
      	int[] instrs = {
      			LOOKUP, encodeDictObject("-", dict),
        		CONST, encodeDictObject(UNDEFINED, dict),
        		CONST, encodeSmallInt(3),
        		CONST, encodeSmallInt(2),
        		FUNCALL, 2,
        		PRINT,
        		RET
      	};
        assertEquals("1\n", execute(new Code(instrs, 1, 1), dict));
      }
      @Tag("Q6") @Test
      public void printOperationMul() {
        // print(3 * 2)
      	var dict = new Dictionary();
      	int[] instrs = {
      			LOOKUP, encodeDictObject("*", dict),
        		CONST, encodeDictObject(UNDEFINED, dict),
        		CONST, encodeSmallInt(3),
        		CONST, encodeSmallInt(2),
        		FUNCALL, 2,
        		PRINT,
        		RET
      	};
        assertEquals("6\n", execute(new Code(instrs, 1, 1), dict));
      }
      @Tag("Q6") @Test
      public void printOperationDiv() {
        // print(3 / 2)
      	var dict = new Dictionary();
      	int[] instrs = {
      			LOOKUP, encodeDictObject("/", dict),
        		CONST, encodeDictObject(UNDEFINED, dict),
        		CONST, encodeSmallInt(3),
        		CONST, encodeSmallInt(2),
        		FUNCALL, 2,
        		PRINT,
        		RET
      	};
        assertEquals("1\n", execute(new Code(instrs, 1, 1), dict));
      }

      @Tag("Q7") @Test
      public void printPrint3() {
      	// print(print(3))
        var dict = new Dictionary();
      	int[] instrs = {
      			CONST, encodeSmallInt(3),
        		PRINT,
        		PRINT,
        		RET
      	};
        assertEquals("3\nundefined\n", execute(new Code(instrs, 1, 1), dict));
      }
      @Tag("Q7") @Test
      public void nativePrintPrint3() {
      	// print(print(3))
        var dict = new Dictionary();
      	int[] instrs = {
      			LOOKUP, encodeDictObject("print", dict),
        		CONST, encodeDictObject(UNDEFINED, dict),
        		CONST, encodeSmallInt(3),
        		FUNCALL, 1,
        		PRINT,
        		RET
      	};
      	assertEquals("3\nundefined\n", execute(new Code(instrs, 1, 1), dict));
      }

      @Tag("Q8") @Test
      public void printAVariable() {
        // var a = 3;
       	// print(a);
      	var dict = new Dictionary();
      	int[] instrs = {
      			CONST, encodeSmallInt(3),
        		STORE, 1,
        		LOAD, 1,
        		PRINT,
        		RET
      	};
      	assertEquals("3\n", execute(new Code(instrs, 1, 2), dict));
      }
      @Tag("Q8") @Test
      public void printSeveralVariables() {
        // var a = 3;
       	// var b = 4;
       	// print(a + b);
      	var dict = new Dictionary();
      	int[] instrs = {
      			CONST, encodeSmallInt(3),
        		STORE, 1,
        		CONST, encodeSmallInt(4),
        		STORE, 2,
        		LOOKUP, encodeDictObject("+", dict),
        		CONST, encodeDictObject(UNDEFINED, dict),
        		LOAD, 1,
        		LOAD, 2,
        		FUNCALL, 2,
        		PRINT,
        		RET
      	};
      	assertEquals("7\n", execute(new Code(instrs, 1, 3), dict));
      }
      @Tag("Q8") @Test
      public void printSeveralAssignments() {
        // var a = 42;
       	// var b = a;
       	// print(a);
      	// print(b);
      	var dict = new Dictionary();
      	int[] instrs = {
      			CONST, encodeSmallInt(42),
        		STORE, 1,
        		LOAD, 1,
        		STORE, 2,
        		LOAD, 1,
        		PRINT,
        		POP,
        		LOAD, 2,
        		PRINT,
        		RET
      	};
      	assertEquals("42\n42\n", execute(new Code(instrs, 1, 3), dict));
      }
      @Tag("Q8") @Test
      public void printSeveralArguments() {
      	// var me = 'Bob';
      	// print('hello', me);
      	var dict = new Dictionary();
      	int[] instrs = {
      			CONST, encodeDictObject("Bob", dict),
        		STORE, 1,
        		LOOKUP, encodeDictObject("print", dict),
        		CONST, encodeDictObject(UNDEFINED, dict),
        		CONST, encodeDictObject("hello", dict),
        		LOAD, 1,
        		FUNCALL, 2,
        		RET
      	};
      	assertEquals("hello Bob\n", execute(new Code(instrs, 1, 2), dict));
      }

      @Tag("Q9") @Test
      public void printAnUndefindeVariable() {
      	// print(a);
      	// var a = 2;
      	var dict = new Dictionary();
      	int[] instrs = {
      			LOAD, 1,
        		PRINT,
        		RET
      	};
      	assertEquals("undefined\n", execute(new Code(instrs, 1, 2), dict));
      }

      @Tag("Q10") @Test
      public void callAUserDefinedFunctionAndPrint() {
      	// function foo(x) {
        //   return x + 1;
        // }
        // print(foo(2));
        var dict = new Dictionary();
        int[] foo = {
      			LOOKUP, encodeDictObject("+", dict),
      			CONST, encodeDictObject(UNDEFINED, dict),
      			LOAD, 1,
      			CONST, encodeSmallInt(1),
      			FUNCALL, 2,
        		RET
      	};
        var fooFun = newFunction("foo", new Code(foo, 2, 2));
      	int[] main = {
      			CONST, encodeDictObject(fooFun, dict),
      			REGISTER, encodeDictObject("foo", dict),
      			LOOKUP, encodeDictObject("foo", dict),
      			CONST, encodeDictObject(UNDEFINED, dict),
      			CONST, encodeSmallInt(2),
      			FUNCALL, 1,
        		PRINT,
        		RET
      	};
      	assertEquals("3\n", execute(new Code(main, 1, 1), dict));
      }
      @Tag("Q10") @Test
      public void callAUserDefinedFunctionWithTheWrongNumberOfArguments() {
      	// function foo(a, b) {
        // }
        // print(foo(2));
      	var dict = new Dictionary();
        int[] foo = {
        		CONST, encodeDictObject(UNDEFINED, dict),
        		RET
      	};
        var fooFun = newFunction("foo", new Code(foo, 3, 3));
      	int[] main = {
      			CONST, encodeDictObject(fooFun, dict),
      			REGISTER, encodeDictObject("foo", dict),
      			LOOKUP, encodeDictObject("foo", dict),
      			CONST, encodeDictObject(UNDEFINED, dict),
      			CONST, encodeSmallInt(2),
      			FUNCALL, 1,
        		PRINT,
        		RET
      	};
        assertThrows(Failure.class, () -> execute(new Code(main, 1, 1), dict));
      }
      @Tag("Q10") @Test
      public void callSeveralFunctions() {
      	// function foo() {
        //   print('foo');
        //   bar();
        // }
        // function bar() {
        //  print('bar');
        // }
        // foo();
        var dict = new Dictionary();
        int[] foo = {
        		CONST, encodeDictObject("foo", dict),
        		PRINT,
        		POP,
        		LOOKUP, encodeDictObject("bar", dict),
        		CONST, encodeDictObject(UNDEFINED, dict),
        		FUNCALL, 0,
        		POP,
        		CONST, encodeDictObject(UNDEFINED, dict),
        		RET
      	};
        var fooFun = newFunction("foo", new Code(foo, 1, 1));
        int[] bar = {
        		CONST, encodeDictObject("bar", dict),
        		PRINT,
        		POP,
        		CONST, encodeDictObject(UNDEFINED, dict),
        		RET
      	};
        var barFun = newFunction("bar", new Code(bar, 1, 1));
      	int[] main = {
      			CONST, encodeDictObject(fooFun, dict),
      			REGISTER, encodeDictObject("foo", dict),
      			CONST, encodeDictObject(barFun, dict),
      			REGISTER, encodeDictObject("bar", dict),
      			LOOKUP, encodeDictObject("foo", dict),
      			CONST, encodeDictObject(UNDEFINED, dict),
      			FUNCALL, 0,
        		POP,
        		CONST, encodeDictObject(UNDEFINED, dict),
        		RET
      	};
      	assertEquals("foo\nbar\n", execute(new Code(main, 1, 1), dict));
      }
      @Tag("Q10") @Test
      public void callVariableFunction() {
      	// var foo = function bar(x) {
        //   return x * 2;
        // }
        // print(foo(3));
        // print(bar(3));
      	var dict = new Dictionary();
        int[] bar = {
        		LOOKUP, encodeDictObject("*", dict),
        		CONST, encodeDictObject(UNDEFINED, dict),
        		LOAD, 1,
        		CONST, encodeSmallInt(2),
        		FUNCALL, 2,
        		RET
      	};
        var barFunction = newFunction("bar", new Code(bar, 2, 2));
      	int[] main = {
      			CONST, encodeDictObject(barFunction, dict),
      			DUP,
      			REGISTER, encodeDictObject("bar", dict),
      			STORE, 1,
      			LOAD, 1,
      			CONST, encodeDictObject(UNDEFINED, dict),
      			CONST, encodeSmallInt(3),
      			FUNCALL, 1,
        		PRINT,
        		POP,
        		LOOKUP, encodeDictObject("bar", dict),
        		CONST, encodeDictObject(UNDEFINED, dict),
       			CONST, encodeSmallInt(3),
       			FUNCALL, 1,
        		PRINT,
        		RET
      	};
        assertEquals("6\n6\n", execute(new Code(main, 1, 2), dict));
      }
      @Tag("Q10") @Test
      public void callVariableFunction2() {
      	// var foo = function (x) {
        //   return x * 2;
        // }
        // print(foo(3));
        var dict = new Dictionary();
        int[] foo = {
        		LOOKUP, encodeDictObject("*", dict),
        		CONST, encodeDictObject(UNDEFINED, dict),
        		LOAD, 1,
        		CONST, encodeSmallInt(2),
        		FUNCALL, 2,
        		RET
      	};
        var fooFunction = newFunction("lambda", new Code(foo, 2, 2));
      	int[] main = {
      			CONST, encodeDictObject(fooFunction, dict),
      			STORE, 1,
      			LOAD, 1,
      			CONST, encodeDictObject(UNDEFINED, dict),
      			CONST, encodeSmallInt(3),
      			FUNCALL, 1,
        		PRINT,
        		RET
      	};
        assertEquals("6\n", execute(new Code(main, 1, 2), dict));
      }
      @Tag("Q10") @Test
      public void callFunctionWithNoReturn() {
      	// function undef() { }
        // print(undef());
      	var dict = new Dictionary();
        int[] undef = {
        		CONST, encodeDictObject(UNDEFINED, dict),
        		RET
      	};
        var undefFunction = newFunction("lambda", new Code(undef, 1, 1));
      	int[] main = {
      			CONST, encodeDictObject(undefFunction, dict),
      			REGISTER, encodeDictObject("undef", dict),
      			LOOKUP, encodeDictObject("undef", dict),
      			CONST, encodeDictObject(UNDEFINED, dict),
      			FUNCALL, 0,
        		PRINT,
        		RET
      	};
        assertEquals("undefined\n", execute(new Code(main, 1, 1), dict));
      }

      @Tag("Q11") @Test
      public void printWithAnIf() {
      	// var a = 2;
    		// if (a == 3) {
    		//   print("true");
    		// } else {
    		//  print("false");
    		// }
      	var dict = new Dictionary();
      	int[] main = {
      			/* 0*/ CONST, encodeSmallInt(2),
      			/* 2*/ STORE, 1,
      			/* 4*/ LOOKUP, encodeDictObject("==", dict),
      			/* 6*/ CONST, encodeDictObject(UNDEFINED, dict),
      			/* 8*/ LOAD, 1,
      			/*10*/ CONST, encodeSmallInt(3),
      			/*12*/ FUNCALL, 2,
      			/*14*/ JUMP_IF_FALSE, 22,
      			/*16*/ CONST, encodeDictObject("true", dict),
      			/*18*/ PRINT,
      			/*19*/ POP,
      			/*20*/ GOTO, 26,
      			/*22*/ CONST, encodeDictObject("false", dict),
      			/*24*/ PRINT,
      			/*25*/ POP,
      			/*26*/ CONST, encodeDictObject(UNDEFINED, dict),
      			/*28*/ RET
      	};
        assertEquals("false\n", execute(new Code(main, 1, 2), dict));
      }
      @Tag("Q11") @Test
      public void printWithAnIf2() {
        // var a = 3;
     		// if (a == 3) {
     		//   print("true");
     		// } else {
     		//  print("false");
     		// }
       	var dict = new Dictionary();
       	int[] main = {
       			/* 0*/ CONST, encodeSmallInt(3),
       			/* 2*/ STORE, 1,
       			/* 4*/ LOOKUP, encodeDictObject("==", dict),
       			/* 6*/ CONST, encodeDictObject(UNDEFINED, dict),
       			/* 8*/ LOAD, 1,
       			/*10*/ CONST, encodeSmallInt(3),
       			/*12*/ FUNCALL, 2,
       			/*14*/ JUMP_IF_FALSE, 22,
       			/*16*/ CONST, encodeDictObject("true", dict),
       			/*18*/ PRINT,
       			/*19*/ POP,
       			/*20*/ GOTO, 26,
       			/*22*/ CONST, encodeDictObject("false", dict),
       			/*24*/ PRINT,
       			/*25*/ POP,
       			/*26*/ CONST, encodeDictObject(UNDEFINED, dict),
       			/*28*/ RET
       	};
        assertEquals("true\n", execute(new Code(main, 1, 2), dict));
      }
      @Tag("Q11") @Test
      public void printVariableWeirdScope() {
        // var a = 2;
    		// if (a == 3) {
    		//   print("true");
    		//   var b = 'hello';
    		// } else {
    		//   print("false");
    		// }
    		// print(b);
        var dict = new Dictionary();
        int[] main = {
        		/* 0*/ CONST, encodeSmallInt(2),
        		/* 2*/ STORE, 1,
        		/* 4*/ LOOKUP, encodeDictObject("==", dict),
        		/* 6*/ CONST, encodeDictObject(UNDEFINED, dict),
        		/* 8*/ LOAD, 1,
        		/*10*/ CONST, encodeSmallInt(3),
        		/*12*/ FUNCALL, 2,
        		/*14*/ JUMP_IF_FALSE, 26,
        		/*16*/ CONST, encodeDictObject("true", dict),
        		/*18*/ PRINT,
        		/*19*/ POP,
        		/*20*/ CONST, encodeDictObject("hello", dict),
        		/*22*/ STORE, 2,
        		/*24*/ GOTO, 30,
        		/*26*/ CONST, encodeDictObject("false", dict),
        		/*28*/ PRINT,
        		/*29*/ POP,
        		/*30*/ LOAD, 2,
        		/*32*/ PRINT,
        		/*33*/ CONST, encodeDictObject(UNDEFINED, dict),
        		/*35*/ RET
        };
        assertEquals("false\nundefined\n", execute(new Code(main, 1, 3), dict));
      }
      @Tag("Q11") @Test
      public void printVariableWeirdScope2() {
        // var a = 3;
     		// if (a == 3) {
     		//   print("true");
     		//   var b = 'hello';
     		// } else {
     		//   print("false");
     		// }
     		// print(b);
        var dict = new Dictionary();
        int[] main = {
         		/* 0*/ CONST, encodeSmallInt(3),
         		/* 2*/ STORE, 1,
         		/* 4*/ LOOKUP, encodeDictObject("==", dict),
         		/* 6*/ CONST, encodeDictObject(UNDEFINED, dict),
         		/* 8*/ LOAD, 1,
         		/*10*/ CONST, encodeSmallInt(3),
         		/*12*/ FUNCALL, 2,
         		/*14*/ JUMP_IF_FALSE, 26,
         		/*16*/ CONST, encodeDictObject("true", dict),
         		/*18*/ PRINT,
         		/*19*/ POP,
         		/*20*/ CONST, encodeDictObject("hello", dict),
         		/*22*/ STORE, 2,
         		/*24*/ GOTO, 30,
         		/*26*/ CONST, encodeDictObject("false", dict),
         		/*28*/ PRINT,
         		/*29*/ POP,
         		/*30*/ LOAD, 2,
         		/*32*/ PRINT,
         		/*33*/ CONST, encodeDictObject(UNDEFINED, dict),
         		/*35*/ RET
        };
        assertEquals("true\nhello\n", execute(new Code(main, 1, 3), dict));
      }
      @Tag("Q11") @Test
      public void callAUserDefinedFunctionWithAnIf() {
        // function f(x) {
        //   if (x < 3) {
        //     return 0;
        //   } else {
        //     return x;
        //   }
        // }
        // print(f(2));
        // print(f(7));
        var dict = new Dictionary();
        int[] f = {
        		/* 0*/ LOOKUP, encodeDictObject("<", dict),
        		/* 2*/ CONST, encodeDictObject(UNDEFINED, dict),
        		/* 4*/ LOAD, 1,
        		/* 6*/ CONST, encodeSmallInt(3),
        		/* 8*/ FUNCALL, 2,
        		/*10*/ JUMP_IF_FALSE, 15,
        		/*12*/ CONST, encodeSmallInt(0),
        		/*14*/ RET,
        		/*15*/ LOAD, 1,
        		/*17*/ RET
      	};
        var fFunction = newFunction("lambda", new Code(f, 2, 2));
        int[] main = {
         		CONST, encodeDictObject(fFunction, dict),
         		DUP,
         		REGISTER, encodeDictObject("f", dict),
         		POP,
         		LOOKUP, encodeDictObject("f", dict),
         		CONST, encodeDictObject(UNDEFINED, dict),
         		CONST, encodeSmallInt(2),
         		FUNCALL, 1,
         		PRINT,
         		POP,
         		LOOKUP, encodeDictObject("f", dict),
         		CONST, encodeDictObject(UNDEFINED, dict),
         		CONST, encodeSmallInt(7),
         		FUNCALL, 1,
         		PRINT,
         		POP,
         		CONST, encodeDictObject(UNDEFINED, dict),
         		RET
        };
        assertEquals("0\n7\n", execute(new Code(main, 1, 1), dict));
      }
      @Tag("Q11") @Test
      public void callAUserDefinedFunctionWithAnIfAndAVariabe() {
      	// function f(x) {
        //   if (x < 3) {
        //     var a = 0;
        //   } else {
        //     var a = x;
        //   }
        //   return a;
        // }
        // print(f(2));
        // print(f(7));
      	var dict = new Dictionary();
        int[] f = {
        		/* 0*/ LOOKUP, encodeDictObject("<", dict),
        		/* 2*/ CONST, encodeDictObject(UNDEFINED, dict),
        		/* 4*/ LOAD, 1,
        		/* 6*/ CONST, encodeSmallInt(3),
        		/* 8*/ FUNCALL, 2,
        		/*10*/ JUMP_IF_FALSE, 18,
        		/*12*/ CONST, encodeSmallInt(0),
        		/*14*/ STORE, 2,
        		/*16*/ GOTO, 22,
        		/*18*/ LOAD, 1,
        		/*20*/ STORE, 2,
        		/*22*/ LOAD, 2,
        		/*24*/ RET
      	};
        var fFunction = newFunction("lambda", new Code(f, 2, 3));
        int[] main = {
         		CONST, encodeDictObject(fFunction, dict),
         		DUP,
         		REGISTER, encodeDictObject("f", dict),
         		POP,
         		LOOKUP, encodeDictObject("f", dict),
         		CONST, encodeDictObject(UNDEFINED, dict),
         		CONST, encodeSmallInt(2),
         		FUNCALL, 1,
         		PRINT,
         		POP,
         		LOOKUP, encodeDictObject("f", dict),
         		CONST, encodeDictObject(UNDEFINED, dict),
         		CONST, encodeSmallInt(7),
         		FUNCALL, 1,
         		PRINT,
         		POP,
         		CONST, encodeDictObject(UNDEFINED, dict),
         		RET
        };
        assertEquals("0\n7\n", execute(new Code(main, 1, 1), dict));
      }


      @Tag("Q12") @Test
      public void callFibo() {
      	// function fibo(n) {
        //   if (n < 2) {
        //     return 1
        //   } else {
        //     return fibo(n - 1) + fibo(n - 2)
        //   }
        // }
        // print(fibo(7))
      	var dict = new Dictionary();
        int[] fibo = {
        		/* 0*/ LOOKUP, encodeDictObject("<", dict),
        		/* 2*/ CONST, encodeDictObject(UNDEFINED, dict),
        		/* 4*/ LOAD, 1,
        		/* 6*/ CONST, encodeSmallInt(2),
        		/* 8*/ FUNCALL, 2,
        		/*10*/ JUMP_IF_FALSE, 15,
        		/*12*/ CONST, encodeSmallInt(1),
        		/*14*/ RET,
        		/*15*/ LOOKUP, encodeDictObject("+", dict),
        		       CONST, encodeDictObject(UNDEFINED, dict),
        		       LOOKUP, encodeDictObject("fibo", dict),
        		       CONST, encodeDictObject(UNDEFINED, dict),
        		       LOOKUP, encodeDictObject("-", dict),
        		       CONST, encodeDictObject(UNDEFINED, dict),
        		       LOAD, 1,
        		       CONST, encodeSmallInt(1),
        		       FUNCALL, 2,
        		       FUNCALL, 1,
        		       LOOKUP, encodeDictObject("fibo", dict),
        		       CONST, encodeDictObject(UNDEFINED, dict),
        		       LOOKUP, encodeDictObject("-", dict),
        		       CONST, encodeDictObject(UNDEFINED, dict),
        		       LOAD, 1,
        		       CONST, encodeSmallInt(2),
        		       FUNCALL, 2,
        		       FUNCALL, 1,
        		       FUNCALL, 2,
        		       RET
      	};
        var fiboFunction = newFunction("fibo", new Code(fibo, 2, 2));
        int[] main = {
         		CONST, encodeDictObject(fiboFunction, dict),
         		DUP,
         		REGISTER, encodeDictObject("fibo", dict),
         		POP,
         		LOOKUP, encodeDictObject("fibo", dict),
         		CONST, encodeDictObject(UNDEFINED, dict),
         		CONST, encodeSmallInt(7),
         		FUNCALL, 1,
         		PRINT,
         		POP,
         		CONST, encodeDictObject(UNDEFINED, dict),
         		RET
        };
        assertEquals("21\n", execute(new Code(main, 1, 1), dict));
      }
      @Tag("Q12") @Test
      public void callRecursiveFunction() {
      	// function fact(n) {
        //   if (n < 1) {
        //     return 1;
        //   } else {
        //     return n * fact(n - 1);
        //   }
        // }
        // print(fact(4));\n"
      	var dict = new Dictionary();
        int[] fact = {
        		/* 0*/ LOOKUP, encodeDictObject("<", dict),
        		/* 2*/ CONST, encodeDictObject(UNDEFINED, dict),
        		/* 4*/ LOAD, 1,
        		/* 6*/ CONST, encodeSmallInt(1),
        		/* 8*/ FUNCALL, 2,
        		/*10*/ JUMP_IF_FALSE, 15,
        		/*12*/ CONST, encodeSmallInt(1),
        		/*14*/ RET,
        		/*15*/ LOOKUP, encodeDictObject("*", dict),
        		       CONST, encodeDictObject(UNDEFINED, dict),
        		       LOAD, 1,
        		       LOOKUP, encodeDictObject("fact", dict),
        		       CONST, encodeDictObject(UNDEFINED, dict),
        		       LOOKUP, encodeDictObject("-", dict),
        		       CONST, encodeDictObject(UNDEFINED, dict),
        		       LOAD, 1,
        		       CONST, encodeSmallInt(1),
        		       FUNCALL, 2,
        		       FUNCALL, 1,
        		       FUNCALL, 2,
        		       RET
      	};
        var factFunction = newFunction("fact", new Code(fact, 2, 2));
        int[] main = {
         		CONST, encodeDictObject(factFunction, dict),
         		DUP,
         		REGISTER, encodeDictObject("fact", dict),
         		POP,
         		LOOKUP, encodeDictObject("fact", dict),
         		CONST, encodeDictObject(UNDEFINED, dict),
         		CONST, encodeSmallInt(4),
         		FUNCALL, 1,
         		PRINT,
         		POP,
         		CONST, encodeDictObject(UNDEFINED, dict),
         		RET
        };
        assertEquals("24\n", execute(new Code(main, 1, 1), dict));
      }
      @Tag("Q12") @Test
      public void callSeveralOperations() {
      	// function calc(f, a, b) {
        //   return f(a, b);
        // }
        // print(calc(+, 2, 3));
        // print(calc(-, 2, 3));
        // print(calc(*, 2, 3));
        // print(calc(/, 2, 3));
      	var dict = new Dictionary();
        int[] calc = {
        		LOAD, 1,
        		CONST, encodeDictObject(UNDEFINED, dict),
        		LOAD, 2,
        		LOAD, 3,
        		FUNCALL, 2,
        		RET
      	};
        var calcFunction = newFunction("calc", new Code(calc, 4, 4));
        int[] main = {
         		CONST, encodeDictObject(calcFunction, dict),
         		DUP,
         		REGISTER, encodeDictObject("calc", dict),
         		POP,
         		LOOKUP, encodeDictObject("calc", dict),
         		CONST, encodeDictObject(UNDEFINED, dict),
         		LOOKUP, encodeDictObject("+", dict),
         		CONST, encodeSmallInt(2),
         		CONST, encodeSmallInt(3),
         		FUNCALL, 3,
         		PRINT,
         		POP,
         		LOOKUP, encodeDictObject("calc", dict),
         		CONST, encodeDictObject(UNDEFINED, dict),
         		LOOKUP, encodeDictObject("-", dict),
         		CONST, encodeSmallInt(2),
         		CONST, encodeSmallInt(3),
         		FUNCALL, 3,
         		PRINT,
         		POP,
         		LOOKUP, encodeDictObject("calc", dict),
         		CONST, encodeDictObject(UNDEFINED, dict),
         		LOOKUP, encodeDictObject("*", dict),
         		CONST, encodeSmallInt(2),
         		CONST, encodeSmallInt(3),
         		FUNCALL, 3,
         		PRINT,
         		POP,
         		LOOKUP, encodeDictObject("calc", dict),
         		CONST, encodeDictObject(UNDEFINED, dict),
         		LOOKUP, encodeDictObject("/", dict),
         		CONST, encodeSmallInt(2),
         		CONST, encodeSmallInt(3),
         		FUNCALL, 3,
         		PRINT,
         		POP,
         		CONST, encodeDictObject(UNDEFINED, dict),
         		RET
        };
        assertEquals("5\n-1\n6\n0\n", execute(new Code(main, 1, 1), dict));
      }
      @Tag("Q12") @Test
      public void callAndRewrite() {
        // function f() { return op(); }
        // function op() { return 2; }
        // print(f());
        // function op() { return 9; }
        // print(f());
        var dict = new Dictionary();
        int[] f = {
            LOOKUP, encodeDictObject("op", dict),
            CONST, encodeDictObject(UNDEFINED, dict),
            FUNCALL, 0,
            RET
        };
        var fFunction = newFunction("f", new Code(f, 1, 1));
        int[] op1 = {
            CONST, encodeSmallInt(2),
            RET
        };
        var op1Function = newFunction("op", new Code(op1, 1, 1));
        int[] op2 = {
            CONST, encodeSmallInt(9),
            RET
        };
        var op2Function = newFunction("op", new Code(op2, 1, 1));
        int[] main = {
            CONST, encodeDictObject(fFunction, dict),
            DUP,
            REGISTER, encodeDictObject("f", dict),
            POP,
            CONST, encodeDictObject(op1Function, dict),
            DUP,
            REGISTER, encodeDictObject("op", dict),
            POP,
            LOOKUP, encodeDictObject("f", dict),
            CONST, encodeDictObject(UNDEFINED, dict),
            FUNCALL, 0,
            PRINT,
            POP,
            CONST, encodeDictObject(op2Function, dict),
            DUP,
            REGISTER, encodeDictObject("op", dict),
            POP,
            LOOKUP, encodeDictObject("f", dict),
            CONST, encodeDictObject(UNDEFINED, dict),
            FUNCALL, 0,
            PRINT,
            POP,
            CONST, encodeDictObject(UNDEFINED, dict),
            RET
        };
        assertEquals("2\n9\n", execute(new Code(main, 1, 1), dict));
      }

      @Tag("Q13") @Test
      public void createAnObject() {
        // var o = {
        //   x: 1
        //   y: 2
        // };
        // print(o);
        var dict = new Dictionary();
        var clazz = JSObject.newObject(null);
        clazz.register("x", 0);
        clazz.register("y", 1);
      	int[] instrs = {
      			CONST, encodeSmallInt(1),
      			CONST, encodeSmallInt(2),
      			NEW, encodeDictObject(clazz, dict),
      			STORE, 1,
      			LOAD, 1,
        		PRINT,
        		RET
      	};
      	assertEquals(
      			"{ // object\n"   +
            "  x: 1\n"        +
            "  y: 2\n"        +
            "  proto: null\n" +
            "}\n",
            execute(new Code(instrs, 1, 2), dict));
      }

<<<<<<< HEAD
    //  @Tag("Q14") @Test
    //  // var a = 1;
    //  // var o = {
    //  //   x: a,
    //  //   y: a + 1
    //  // }
    //  // print(o);
    //  public void createAnObjectFromAVariableValue() {
    //  	var dict = new Dictionary();
    //    var clazz = JSObject.newObject(null);
    //    clazz.register("x", 0);
    //    clazz.register("y", 1);
    //  	int[] instrs = {
    //  			CONST, encodeSmallInt(1),
    //  			STORE, 1,
    //  			LOAD, 1,
    //  			LOOKUP, encodeDictObject("+", dict),
    //  			CONST, encodeDictObject(UNDEFINED, dict),
    //  			LOAD, 1,
    //  			CONST, encodeSmallInt(1),
    //  			FUNCALL, 2,
    //  			NEW, encodeDictObject(clazz, dict),
    //  			STORE, 2,
    //  			LOAD, 2,
    //    		PRINT,
    //    		RET
    //  	};
    //    assertEquals(
    //        "{ // object\n"   +
    //        "  x: 1\n"        +
    //        "  y: 2\n"        +
    //        "  proto: null\n" +
    //        "}\n",
    //        execute(new Code(instrs, 1, 3), dict));
    //
    //  }
    //  @Tag("Q14") @Test
    //  public void createAnObjectEvaluationOrder() {
    //  	// var foo = {
    //    //   a: print('a'),
    //    //   b: print('b')
    //    // };
    //  	var dict = new Dictionary();
    //    var clazz = JSObject.newObject(null);
    //    clazz.register("a", 0);
    //    clazz.register("b", 1);
    //  	int[] instrs = {
    //  			CONST, encodeDictObject("a", dict),
    //  			PRINT,
    //  			CONST, encodeDictObject("b", dict),
    //  			PRINT,
    //  			NEW, encodeDictObject(clazz, dict),
    //  			STORE, 1,
    //  			CONST, encodeDictObject(UNDEFINED, dict),
    //    		RET
    //  	};
    //    assertEquals(
    //        "a\nb\n",
    //        execute(new Code(instrs, 1, 2), dict));
    //  }
    //
    //  @Tag("Q15") @Test
    //  public void objectGetAFieldValue() {
    //  	// var john = { name: \"John\" };
    //    // print(john.name);
    //  	var dict = new Dictionary();
    //    var clazz = JSObject.newObject(null);
    //    clazz.register("name", 0);
    //  	int[] instrs = {
    //  			CONST, encodeDictObject("John", dict),
    //  			NEW, encodeDictObject(clazz, dict),
    //  			STORE, 1,
    //  			LOAD, 1,
    //  			GET, encodeDictObject("name", dict),
    //  			PRINT,
    //  			POP,
    //  			CONST, encodeDictObject(UNDEFINED, dict),
    //    		RET
    //  	};
    //    assertEquals("John\n",
    //        execute(new Code(instrs, 1, 2), dict));
    //  }
    //  @Tag("Q15") @Test
    //  public void objectGetAFieldNoValue() {
    //  	// var john = { name: \"John\" };
    //    // print(john.foo);
    //  	var dict = new Dictionary();
    //    var clazz = JSObject.newObject(null);
    //    clazz.register("name", 0);
    //  	int[] instrs = {
    //  			CONST, encodeDictObject("John", dict),
    //  			NEW, encodeDictObject(clazz, dict),
    //  			STORE, 1,
    //  			LOAD, 1,
    //  			GET, encodeDictObject("foo", dict),
    //  			PRINT,
    //  			POP,
    //  			CONST, encodeDictObject(UNDEFINED, dict),
    //    		RET
    //  	};
    //  	assertEquals("undefined\n",
    //        execute(new Code(instrs, 1, 2), dict));
    //
    //  }
    //
    //  @Tag("Q16") @Test
    //  public void objectSetAFieldValue() {
    //    // var john = { name: \"John\" };
    //    // john.name = \"Jane\";
    //    // print(john.name);
    //  	var dict = new Dictionary();
    //    var clazz = JSObject.newObject(null);
    //    clazz.register("name", 0);
    //  	int[] instrs = {
    //  			CONST, encodeDictObject("John", dict),
    //  			NEW, encodeDictObject(clazz, dict),
    //  			STORE, 1,
    //  			LOAD, 1,
    //  			CONST, encodeDictObject("Jane", dict),
    //  			PUT, encodeDictObject("name", dict),
    //  			LOAD, 1,
    //  			GET, encodeDictObject("name", dict),
    //  			PRINT,
    //  			POP,
    //  			CONST, encodeDictObject(UNDEFINED, dict),
    //    		RET
    //  	};
    //    assertEquals("Jane\n",
    //        execute(new Code(instrs, 1, 2), dict));
    //  }
    //  @Tag("Q16") @Test
    //  public void objectGetAndSetAField() {
    //    // function f(o) { return o.field; }
    //    // var obj = { field: 2 };
    //    // print(f(obj));
    //    // obj.field = 9;
    //    // print(f(obj));
    //    var dict = new Dictionary();
    //    int[] f = {
    //        LOAD, 1,
    //        GET, encodeDictObject("field", dict),
    //        RET
    //    };
    //    var fFunction = newFunction("f", new Code(f, 2, 2));
    //    var clazz = JSObject.newObject(null);
    //    clazz.register("field", 0);
    //    int[] instrs = {
    //        CONST, encodeDictObject(fFunction, dict),
    //        DUP,
    //        REGISTER, encodeDictObject("f", dict),
    //        POP,
    //        CONST, encodeSmallInt(2),
    //        NEW, encodeDictObject(clazz, dict),
    //        STORE, 1,
    //        LOOKUP, encodeDictObject("f", dict),
    //        CONST, encodeDictObject(UNDEFINED, dict),
    //        LOAD, 1,
    //        FUNCALL, 1,
    //        PRINT,
    //        POP,
    //        LOAD, 1,
    //        CONST, encodeSmallInt(9),
    //        PUT, encodeDictObject("field", dict),
    //        LOOKUP, encodeDictObject("f", dict),
    //        CONST, encodeDictObject(UNDEFINED, dict),
    //        LOAD, 1,
    //        FUNCALL, 1,
    //        PRINT,
    //        POP,
    //        CONST, encodeDictObject(UNDEFINED, dict),
    //        RET
    //    };
    //    assertEquals("2\n9\n",
    //        execute(new Code(instrs, 1, 2), dict));
    //  }
    //
    //  @Tag("Q17") @Test
    //  public void objectCallAMethod() {
    //  	// var object = {
    //    //   bar: \"hello\",
    //    //   foo: function(x) {
    //    //          print(this.bar, x);
    //    //        }
    //    //};
    //    //object.foo(42);
    //    //object.foo(42);
    //  	var dict = new Dictionary();
    //  	int[] foo = {
    //    		LOOKUP, encodeDictObject("print", dict),
    //    		CONST, encodeDictObject(UNDEFINED, dict),
    //    		LOAD, 0,
    //    		GET, encodeDictObject("bar", dict),
    //    		LOAD, 1,
    //    		FUNCALL, 2,
    //    		CONST, encodeDictObject(UNDEFINED, dict),
    //    		RET
    //  	};
    //    var fooFunction = newFunction("lambda", new Code(foo, 2, 2));
    //    var clazz = JSObject.newObject(null);
    //    clazz.register("bar", 0);
    //    clazz.register("foo", 1);
    //  	int[] instrs = {
    //  			CONST, encodeDictObject("hello", dict),
    //  			CONST, encodeDictObject(fooFunction, dict),
    //  			NEW, encodeDictObject(clazz, dict),
    //  			STORE, 1,
    //  			LOAD, 1,
    //  			DUP,
    //  			GET, encodeDictObject("foo", dict),
    //  			SWAP,
    //  			CONST, encodeSmallInt(42),
    //  			FUNCALL, 1,
    //  			POP,
    //  			LOAD, 1,
    //        DUP,
    //        GET, encodeDictObject("foo", dict),
    //        SWAP,
    //        CONST, encodeSmallInt(42),
    //        FUNCALL, 1,
    //        POP,
    //  			CONST, encodeDictObject(UNDEFINED, dict),
    //    		RET
    //  	};
    //  	assertEquals("hello 42\nhello 42\n",
    //        execute(new Code(instrs, 1, 2), dict));
    //  }
=======
      @Tag("Q14") @Test
      // var a = 1;
      // var o = {
      //   x: a,
      //   y: a + 1
      // }
      // print(o);
      public void createAnObjectFromAVariableValue() {
      	var dict = new Dictionary();
        var clazz = JSObject.newObject(null);
        clazz.register("x", 0);
        clazz.register("y", 1);
      	int[] instrs = {
      			CONST, encodeSmallInt(1),
      			STORE, 1,
      			LOAD, 1,
      			LOOKUP, encodeDictObject("+", dict),
      			CONST, encodeDictObject(UNDEFINED, dict),
      			LOAD, 1,
      			CONST, encodeSmallInt(1),
      			FUNCALL, 2,
      			NEW, encodeDictObject(clazz, dict),
      			STORE, 2,
      			LOAD, 2,
        		PRINT,
        		RET
      	};
        assertEquals(
            "{ // object\n"   +
            "  x: 1\n"        +
            "  y: 2\n"        +
            "  proto: null\n" +
            "}\n",
            execute(new Code(instrs, 1, 3), dict));

      }
      @Tag("Q14") @Test
      public void createAnObjectEvaluationOrder() {
      	// var foo = {
        //   a: print('a'),
        //   b: print('b')
        // };
      	var dict = new Dictionary();
        var clazz = JSObject.newObject(null);
        clazz.register("a", 0);
        clazz.register("b", 1);
      	int[] instrs = {
      			CONST, encodeDictObject("a", dict),
      			PRINT,
      			CONST, encodeDictObject("b", dict),
      			PRINT,
      			NEW, encodeDictObject(clazz, dict),
      			STORE, 1,
      			CONST, encodeDictObject(UNDEFINED, dict),
        		RET
      	};
        assertEquals(
            "a\nb\n",
            execute(new Code(instrs, 1, 2), dict));
      }

      @Tag("Q15") @Test
      public void objectGetAFieldValue() {
      	// var john = { name: \"John\" };
        // print(john.name);
      	var dict = new Dictionary();
        var clazz = JSObject.newObject(null);
        clazz.register("name", 0);
      	int[] instrs = {
      			CONST, encodeDictObject("John", dict),
      			NEW, encodeDictObject(clazz, dict),
      			STORE, 1,
      			LOAD, 1,
      			GET, encodeDictObject("name", dict),
      			PRINT,
      			POP,
      			CONST, encodeDictObject(UNDEFINED, dict),
        		RET
      	};
      	dump(instrs, dict);
        assertEquals("John\n",
            execute(new Code(instrs, 1, 2), dict));
      }
      @Tag("Q15") @Test
      public void objectGetAFieldNoValue() {
      	// var john = { name: \"John\" };
        // print(john.foo);
      	var dict = new Dictionary();
        var clazz = JSObject.newObject(null);
        clazz.register("name", 0);
      	int[] instrs = {
      			CONST, encodeDictObject("John", dict),
      			NEW, encodeDictObject(clazz, dict),
      			STORE, 1,
      			LOAD, 1,
      			GET, encodeDictObject("foo", dict),
      			PRINT,
      			POP,
      			CONST, encodeDictObject(UNDEFINED, dict),
        		RET
      	};
      	assertEquals("undefined\n",
            execute(new Code(instrs, 1, 2), dict));

      }

      @Tag("Q16") @Test
      public void objectSetAFieldValue() {
        // var john = { name: \"John\" };
        // john.name = \"Jane\";
        // print(john.name);
      	var dict = new Dictionary();
        var clazz = JSObject.newObject(null);
        clazz.register("name", 0);
      	int[] instrs = {
      			CONST, encodeDictObject("John", dict),
      			NEW, encodeDictObject(clazz, dict),
      			STORE, 1,
      			LOAD, 1,
      			CONST, encodeDictObject("Jane", dict),
      			PUT, encodeDictObject("name", dict),
      			LOAD, 1,
      			GET, encodeDictObject("name", dict),
      			PRINT,
      			POP,
      			CONST, encodeDictObject(UNDEFINED, dict),
        		RET
      	};
        assertEquals("Jane\n",
            execute(new Code(instrs, 1, 2), dict));
      }
      @Tag("Q16") @Test
      public void objectGetAndSetAField() {
        // function f(o) { return o.field; }
        // var obj = { field: 2 };
        // print(f(obj));
        // obj.field = 9;
        // print(f(obj));
        var dict = new Dictionary();
        int[] f = {
            LOAD, 1,
            GET, encodeDictObject("field", dict),
            RET
        };
        var fFunction = newFunction("f", new Code(f, 2, 2));
        var clazz = JSObject.newObject(null);
        clazz.register("field", 0);
        int[] instrs = {
            CONST, encodeDictObject(fFunction, dict),
            DUP,
            REGISTER, encodeDictObject("f", dict),
            POP,
            CONST, encodeSmallInt(2),
            NEW, encodeDictObject(clazz, dict),
            STORE, 1,
            LOOKUP, encodeDictObject("f", dict),
            CONST, encodeDictObject(UNDEFINED, dict),
            LOAD, 1,
            FUNCALL, 1,
            PRINT,
            POP,
            LOAD, 1,
            CONST, encodeSmallInt(9),
            PUT, encodeDictObject("field", dict),
            LOOKUP, encodeDictObject("f", dict),
            CONST, encodeDictObject(UNDEFINED, dict),
            LOAD, 1,
            FUNCALL, 1,
            PRINT,
            POP,
            CONST, encodeDictObject(UNDEFINED, dict),
            RET
        };
        assertEquals("2\n9\n",
            execute(new Code(instrs, 1, 2), dict));
      }

      @Tag("Q17") @Test
      public void objectCallAMethod() {
      	// var object = {
        //   bar: \"hello\",
        //   foo: function(x) {
        //          print(this.bar, x);
        //        }
        //};
        //object.foo(42);
        //object.foo(42);
      	var dict = new Dictionary();
      	int[] foo = {
        		LOOKUP, encodeDictObject("print", dict),
        		CONST, encodeDictObject(UNDEFINED, dict),
        		LOAD, 0,
        		GET, encodeDictObject("bar", dict),
        		LOAD, 1,
        		FUNCALL, 2,
        		CONST, encodeDictObject(UNDEFINED, dict),
        		RET
      	};
        var fooFunction = newFunction("lambda", new Code(foo, 2, 2));
        var clazz = JSObject.newObject(null);
        clazz.register("bar", 0);
        clazz.register("foo", 1);
      	int[] instrs = {
      			CONST, encodeDictObject("hello", dict),
      			CONST, encodeDictObject(fooFunction, dict),
      			NEW, encodeDictObject(clazz, dict),
      			STORE, 1,
      			LOAD, 1,
      			DUP,
      			GET, encodeDictObject("foo", dict),
      			SWAP,
      			CONST, encodeSmallInt(42),
      			FUNCALL, 1,
      			POP,
      			LOAD, 1,
            DUP,
            GET, encodeDictObject("foo", dict),
            SWAP,
            CONST, encodeSmallInt(42),
            FUNCALL, 1,
            POP,
      			CONST, encodeDictObject(UNDEFINED, dict),
        		RET
      	};
      	assertEquals("hello 42\nhello 42\n",
            execute(new Code(instrs, 1, 2), dict));
      }
>>>>>>> d35acc6f
    }<|MERGE_RESOLUTION|>--- conflicted
+++ resolved
@@ -951,234 +951,6 @@
             execute(new Code(instrs, 1, 2), dict));
       }
 
-<<<<<<< HEAD
-    //  @Tag("Q14") @Test
-    //  // var a = 1;
-    //  // var o = {
-    //  //   x: a,
-    //  //   y: a + 1
-    //  // }
-    //  // print(o);
-    //  public void createAnObjectFromAVariableValue() {
-    //  	var dict = new Dictionary();
-    //    var clazz = JSObject.newObject(null);
-    //    clazz.register("x", 0);
-    //    clazz.register("y", 1);
-    //  	int[] instrs = {
-    //  			CONST, encodeSmallInt(1),
-    //  			STORE, 1,
-    //  			LOAD, 1,
-    //  			LOOKUP, encodeDictObject("+", dict),
-    //  			CONST, encodeDictObject(UNDEFINED, dict),
-    //  			LOAD, 1,
-    //  			CONST, encodeSmallInt(1),
-    //  			FUNCALL, 2,
-    //  			NEW, encodeDictObject(clazz, dict),
-    //  			STORE, 2,
-    //  			LOAD, 2,
-    //    		PRINT,
-    //    		RET
-    //  	};
-    //    assertEquals(
-    //        "{ // object\n"   +
-    //        "  x: 1\n"        +
-    //        "  y: 2\n"        +
-    //        "  proto: null\n" +
-    //        "}\n",
-    //        execute(new Code(instrs, 1, 3), dict));
-    //
-    //  }
-    //  @Tag("Q14") @Test
-    //  public void createAnObjectEvaluationOrder() {
-    //  	// var foo = {
-    //    //   a: print('a'),
-    //    //   b: print('b')
-    //    // };
-    //  	var dict = new Dictionary();
-    //    var clazz = JSObject.newObject(null);
-    //    clazz.register("a", 0);
-    //    clazz.register("b", 1);
-    //  	int[] instrs = {
-    //  			CONST, encodeDictObject("a", dict),
-    //  			PRINT,
-    //  			CONST, encodeDictObject("b", dict),
-    //  			PRINT,
-    //  			NEW, encodeDictObject(clazz, dict),
-    //  			STORE, 1,
-    //  			CONST, encodeDictObject(UNDEFINED, dict),
-    //    		RET
-    //  	};
-    //    assertEquals(
-    //        "a\nb\n",
-    //        execute(new Code(instrs, 1, 2), dict));
-    //  }
-    //
-    //  @Tag("Q15") @Test
-    //  public void objectGetAFieldValue() {
-    //  	// var john = { name: \"John\" };
-    //    // print(john.name);
-    //  	var dict = new Dictionary();
-    //    var clazz = JSObject.newObject(null);
-    //    clazz.register("name", 0);
-    //  	int[] instrs = {
-    //  			CONST, encodeDictObject("John", dict),
-    //  			NEW, encodeDictObject(clazz, dict),
-    //  			STORE, 1,
-    //  			LOAD, 1,
-    //  			GET, encodeDictObject("name", dict),
-    //  			PRINT,
-    //  			POP,
-    //  			CONST, encodeDictObject(UNDEFINED, dict),
-    //    		RET
-    //  	};
-    //    assertEquals("John\n",
-    //        execute(new Code(instrs, 1, 2), dict));
-    //  }
-    //  @Tag("Q15") @Test
-    //  public void objectGetAFieldNoValue() {
-    //  	// var john = { name: \"John\" };
-    //    // print(john.foo);
-    //  	var dict = new Dictionary();
-    //    var clazz = JSObject.newObject(null);
-    //    clazz.register("name", 0);
-    //  	int[] instrs = {
-    //  			CONST, encodeDictObject("John", dict),
-    //  			NEW, encodeDictObject(clazz, dict),
-    //  			STORE, 1,
-    //  			LOAD, 1,
-    //  			GET, encodeDictObject("foo", dict),
-    //  			PRINT,
-    //  			POP,
-    //  			CONST, encodeDictObject(UNDEFINED, dict),
-    //    		RET
-    //  	};
-    //  	assertEquals("undefined\n",
-    //        execute(new Code(instrs, 1, 2), dict));
-    //
-    //  }
-    //
-    //  @Tag("Q16") @Test
-    //  public void objectSetAFieldValue() {
-    //    // var john = { name: \"John\" };
-    //    // john.name = \"Jane\";
-    //    // print(john.name);
-    //  	var dict = new Dictionary();
-    //    var clazz = JSObject.newObject(null);
-    //    clazz.register("name", 0);
-    //  	int[] instrs = {
-    //  			CONST, encodeDictObject("John", dict),
-    //  			NEW, encodeDictObject(clazz, dict),
-    //  			STORE, 1,
-    //  			LOAD, 1,
-    //  			CONST, encodeDictObject("Jane", dict),
-    //  			PUT, encodeDictObject("name", dict),
-    //  			LOAD, 1,
-    //  			GET, encodeDictObject("name", dict),
-    //  			PRINT,
-    //  			POP,
-    //  			CONST, encodeDictObject(UNDEFINED, dict),
-    //    		RET
-    //  	};
-    //    assertEquals("Jane\n",
-    //        execute(new Code(instrs, 1, 2), dict));
-    //  }
-    //  @Tag("Q16") @Test
-    //  public void objectGetAndSetAField() {
-    //    // function f(o) { return o.field; }
-    //    // var obj = { field: 2 };
-    //    // print(f(obj));
-    //    // obj.field = 9;
-    //    // print(f(obj));
-    //    var dict = new Dictionary();
-    //    int[] f = {
-    //        LOAD, 1,
-    //        GET, encodeDictObject("field", dict),
-    //        RET
-    //    };
-    //    var fFunction = newFunction("f", new Code(f, 2, 2));
-    //    var clazz = JSObject.newObject(null);
-    //    clazz.register("field", 0);
-    //    int[] instrs = {
-    //        CONST, encodeDictObject(fFunction, dict),
-    //        DUP,
-    //        REGISTER, encodeDictObject("f", dict),
-    //        POP,
-    //        CONST, encodeSmallInt(2),
-    //        NEW, encodeDictObject(clazz, dict),
-    //        STORE, 1,
-    //        LOOKUP, encodeDictObject("f", dict),
-    //        CONST, encodeDictObject(UNDEFINED, dict),
-    //        LOAD, 1,
-    //        FUNCALL, 1,
-    //        PRINT,
-    //        POP,
-    //        LOAD, 1,
-    //        CONST, encodeSmallInt(9),
-    //        PUT, encodeDictObject("field", dict),
-    //        LOOKUP, encodeDictObject("f", dict),
-    //        CONST, encodeDictObject(UNDEFINED, dict),
-    //        LOAD, 1,
-    //        FUNCALL, 1,
-    //        PRINT,
-    //        POP,
-    //        CONST, encodeDictObject(UNDEFINED, dict),
-    //        RET
-    //    };
-    //    assertEquals("2\n9\n",
-    //        execute(new Code(instrs, 1, 2), dict));
-    //  }
-    //
-    //  @Tag("Q17") @Test
-    //  public void objectCallAMethod() {
-    //  	// var object = {
-    //    //   bar: \"hello\",
-    //    //   foo: function(x) {
-    //    //          print(this.bar, x);
-    //    //        }
-    //    //};
-    //    //object.foo(42);
-    //    //object.foo(42);
-    //  	var dict = new Dictionary();
-    //  	int[] foo = {
-    //    		LOOKUP, encodeDictObject("print", dict),
-    //    		CONST, encodeDictObject(UNDEFINED, dict),
-    //    		LOAD, 0,
-    //    		GET, encodeDictObject("bar", dict),
-    //    		LOAD, 1,
-    //    		FUNCALL, 2,
-    //    		CONST, encodeDictObject(UNDEFINED, dict),
-    //    		RET
-    //  	};
-    //    var fooFunction = newFunction("lambda", new Code(foo, 2, 2));
-    //    var clazz = JSObject.newObject(null);
-    //    clazz.register("bar", 0);
-    //    clazz.register("foo", 1);
-    //  	int[] instrs = {
-    //  			CONST, encodeDictObject("hello", dict),
-    //  			CONST, encodeDictObject(fooFunction, dict),
-    //  			NEW, encodeDictObject(clazz, dict),
-    //  			STORE, 1,
-    //  			LOAD, 1,
-    //  			DUP,
-    //  			GET, encodeDictObject("foo", dict),
-    //  			SWAP,
-    //  			CONST, encodeSmallInt(42),
-    //  			FUNCALL, 1,
-    //  			POP,
-    //  			LOAD, 1,
-    //        DUP,
-    //        GET, encodeDictObject("foo", dict),
-    //        SWAP,
-    //        CONST, encodeSmallInt(42),
-    //        FUNCALL, 1,
-    //        POP,
-    //  			CONST, encodeDictObject(UNDEFINED, dict),
-    //    		RET
-    //  	};
-    //  	assertEquals("hello 42\nhello 42\n",
-    //        execute(new Code(instrs, 1, 2), dict));
-    //  }
-=======
       @Tag("Q14") @Test
       // var a = 1;
       // var o = {
@@ -1406,5 +1178,4 @@
       	assertEquals("hello 42\nhello 42\n",
             execute(new Code(instrs, 1, 2), dict));
       }
->>>>>>> d35acc6f
     }